--- conflicted
+++ resolved
@@ -174,10 +174,6 @@
         post_process=True,
         init_method_std=0.02,
         fp16_lm_cross_entropy=False,
-<<<<<<< HEAD
-        megatron_amp_O2=False,
-=======
->>>>>>> 1fede572
         hidden_dropout=0.1,
         precision=16,
         fp32_residual_connection=False,
@@ -226,10 +222,6 @@
             pre_process=self.pre_process,
             post_process=self.post_process,
             init_method_std=init_method_std,
-<<<<<<< HEAD
-            megatron_amp_O2=megatron_amp_O2,
-=======
->>>>>>> 1fede572
             precision=precision,
             fp32_residual_connection=fp32_residual_connection,
             activations_checkpoint_granularity=activations_checkpoint_granularity,
