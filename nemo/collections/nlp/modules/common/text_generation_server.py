--- conflicted
+++ resolved
@@ -166,15 +166,12 @@
             if neighbors < 0:
                 return "num of neighbors must be an integer no less than 0"
 
-<<<<<<< HEAD
-=======
         compute_logprob = False
         if "compute_logprob" in request.get_json():
             compute_logprob = request.get_json()["compute_logprob"]
             if not isinstance(compute_logprob, bool):
                 return "compute_logprob must be a boolean value"
 
->>>>>>> 1fede572
         with lock:  # Need to get lock to keep multiple threads from hitting code
             MegatronGenerate.send_do_generate()  # Tell other ranks we're doing generate
             extra = {}
@@ -202,10 +199,7 @@
                 repetition_penalty,
                 end_strings=end_strings,
                 min_tokens_to_generate=min_tokens_to_generate,
-<<<<<<< HEAD
-=======
                 compute_logprob=compute_logprob,
->>>>>>> 1fede572
                 **extra,
             )
             for k in output:
