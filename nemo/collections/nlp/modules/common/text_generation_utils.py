--- conflicted
+++ resolved
@@ -300,10 +300,6 @@
 ):
     context_length = context_length_tensor.min().item()
     tokenizer = model.tokenizer
-<<<<<<< HEAD
-    # tokens, attention_mask, position_ids = get_batch(model, tokenizer, context_tokens_tensor)
-=======
->>>>>>> 87c372b5
     if isinstance(tokenizer, TabularTokenizer):
         batch_token_iterator = tab_sample_sequence_batch(
             model,
