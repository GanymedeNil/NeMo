# Copyright (c) 2020, NVIDIA CORPORATION.  All rights reserved.
#
# Licensed under the Apache License, Version 2.0 (the "License");
# you may not use this file except in compliance with the License.
# You may obtain a copy of the License at
#
#     http://www.apache.org/licenses/LICENSE-2.0
#
# Unless required by applicable law or agreed to in writing, software
# distributed under the License is distributed on an "AS IS" BASIS,
# WITHOUT WARRANTIES OR CONDITIONS OF ANY KIND, either express or implied.
# See the License for the specific language governing permissions and
# limitations under the License.

import glob
import os
import signal
import subprocess
import sys
import time
import warnings
from dataclasses import dataclass, field
from datetime import timedelta
from pathlib import Path
from shutil import copy, move
from typing import Any, Collection, Dict, List, Optional, Tuple, Union

import pytorch_lightning
import torch
from hydra.core.hydra_config import HydraConfig
from hydra.utils import get_original_cwd
from omegaconf import DictConfig, OmegaConf, open_dict
from pytorch_lightning.callbacks import Callback, ModelCheckpoint
from pytorch_lightning.callbacks.early_stopping import EarlyStopping
from pytorch_lightning.callbacks.timer import Interval, Timer
from pytorch_lightning.loggers import MLFlowLogger, NeptuneLogger, TensorBoardLogger, WandbLogger
from pytorch_lightning.loops import _TrainingEpochLoop
from pytorch_lightning.strategies.ddp import DDPStrategy

from nemo.collections.common.callbacks import EMA
from nemo.constants import NEMO_ENV_VARNAME_TESTING, NEMO_ENV_VARNAME_VERSION
from nemo.utils import logging, timers
from nemo.utils.app_state import AppState
from nemo.utils.callbacks import FaultToleranceCallback, NeMoModelCheckpoint, PreemptionCallback
from nemo.utils.env_var_parsing import get_envbool
from nemo.utils.exceptions import NeMoBaseException
from nemo.utils.get_rank import is_global_rank_zero
from nemo.utils.lightning_logger_patch import add_filehandlers_to_pl_logger
from nemo.utils.loggers import ClearMLLogger, ClearMLParams, DLLogger, DLLoggerParams, MLFlowParams
from nemo.utils.mcore_logger import add_handlers_to_mcore_logger
from nemo.utils.model_utils import uninject_model_parallel_rank


class NotFoundError(NeMoBaseException):
    """Raised when a file or folder is not found"""


class LoggerMisconfigurationError(NeMoBaseException):
    """Raised when a mismatch between trainer.logger and exp_manager occurs"""

    def __init__(self, message):
        message = (
            message
            + " You can disable lighning's trainer from creating a logger by passing logger=False to its constructor."
        )
        super().__init__(message)


class CheckpointMisconfigurationError(NeMoBaseException):
    """Raised when a mismatch between trainer.callbacks and exp_manager occurs"""


@dataclass
class EarlyStoppingParams:
    monitor: str = "val_loss"  # The metric that early stopping should consider.
    mode: str = "min"  # inform early stopping whether to look for increase or decrease in monitor.
    min_delta: float = 0.001  # smallest change to consider as improvement.
    patience: int = 10  # how many (continuous) validation cycles to wait with no improvement and stopping training.
    verbose: bool = True
    strict: bool = True
    check_finite: bool = True
    stopping_threshold: Optional[float] = None
    divergence_threshold: Optional[float] = None
    check_on_train_epoch_end: Optional[bool] = None
    log_rank_zero_only: bool = False


@dataclass
class CallbackParams:
    filepath: Optional[str] = None  # Deprecated
    dirpath: Optional[str] = None  # If None, exp_manager will attempt to handle the filepath
    filename: Optional[str] = None  # If None, exp_manager will attempt to handle the filepath
    monitor: Optional[str] = "val_loss"
    verbose: Optional[bool] = True
    save_last: Optional[bool] = True
    save_top_k: Optional[int] = 3
    save_weights_only: Optional[bool] = False
    mode: Optional[str] = "min"
    auto_insert_metric_name: bool = True
    every_n_epochs: Optional[int] = 1
    every_n_train_steps: Optional[int] = None
    train_time_interval: Optional[str] = None
    prefix: Optional[str] = None  # If None, exp_manager will attempt to handle the filepath
    postfix: str = ".nemo"
    save_best_model: bool = False
    always_save_nemo: bool = False
    save_nemo_on_train_end: Optional[bool] = True  # Whether to automatically save .nemo file durin on_train_end hook
    model_parallel_size: Optional[int] = None  # tensor parallel size * pipeline parallel size
    save_on_train_epoch_end: Optional[bool] = False  # Save after training, not after validation
    async_save: Optional[bool] = False  # save the checkpoint asynchronously


@dataclass
class StepTimingParams:
    reduction: Optional[str] = "mean"
    # if True torch.cuda.synchronize() is called on start/stop
    sync_cuda: Optional[bool] = False
    # if positive, defines the size of a sliding window for computing mean
    buffer_size: Optional[int] = 1


@dataclass
class EMAParams:
    enable: Optional[bool] = False
    decay: Optional[float] = 0.999
    cpu_offload: Optional[bool] = False
    validate_original_weights: Optional[bool] = False
    every_n_steps: int = 1


@dataclass
class FaultToleranceParams:
    """
    NOTE: This config section is also read by the launcher.
    NOTE: Default values should match fault_tolerance.FaultToleranceConfig.
    """

    """ Periodic workload check interval in workload monitor """
    workload_check_interval: float = 5.0
    """ Timeout for first heartbeat from a rank:
    if rank does not send first heartbeat within `initial_rank_heartbeat_timeout`, failure is detected.
    If None this timeout needs to be deduced and set during runtime, based the observed heartbeat intervals. """
    initial_rank_heartbeat_timeout: Optional[float] = 60.0 * 60.0
    """ Timeout for subsequent heartbeats from a rank: 
    if no rank heartbeat is received within `rank_heartbeat_timeout`, failure is detected 
    If None this timeout needs to be deduced and set during runtime, based the observed heartbeat intervals. """
    rank_heartbeat_timeout: Optional[float] = 45.0 * 60.0
    """ Try to calculate `rank_heartbeat_timeout` and `initial_rank_heartbeat_timeout`
        based on the observed heartbeat intervals. """
    calculate_timeouts: bool = True
    """ Signal used to terminate the rank when failure is detected """
    rank_termination_signal: signal.Signals = signal.SIGKILL
    """ Log level for the FT client and server(rank monitor) """
    log_level: str = 'INFO'
    """ Used by FT launcher: Max number of restarts for a rank """
    max_rank_restarts: int = 0
    """ Used by FT launcher: How many subsequent job failures allowed until stop autoresuming. 0 - do not autoresume """
    max_subsequent_job_failures: int = 0
    """ Additional FT launcher params """
    additional_ft_launcher_args: str = ''
    """ For debug and development purposes only. """
    simulated_fault: Optional[Any] = None


@dataclass
class ExpManagerConfig:
    """Experiment Manager config for validation of passed arguments."""

    # Log dir creation parameters
    explicit_log_dir: Optional[str] = None
    exp_dir: Optional[str] = None
    name: Optional[str] = None
    version: Optional[str] = None
    use_datetime_version: Optional[bool] = True
    resume_if_exists: Optional[bool] = False
    resume_past_end: Optional[bool] = False
    resume_ignore_no_checkpoint: Optional[bool] = False
    resume_from_checkpoint: Optional[str] = None
    # Logging parameters
    create_tensorboard_logger: Optional[bool] = True
    summary_writer_kwargs: Optional[Dict[Any, Any]] = None
    create_wandb_logger: Optional[bool] = False
    wandb_logger_kwargs: Optional[Dict[Any, Any]] = None
    create_mlflow_logger: Optional[bool] = False
    mlflow_logger_kwargs: Optional[MLFlowParams] = field(default_factory=lambda: MLFlowParams())
    create_dllogger_logger: Optional[bool] = False
    dllogger_logger_kwargs: Optional[DLLoggerParams] = field(default_factory=lambda: DLLoggerParams())
    create_clearml_logger: Optional[bool] = False
    clearml_logger_kwargs: Optional[ClearMLParams] = field(default_factory=lambda: ClearMLParams())
    create_neptune_logger: Optional[bool] = False
    neptune_logger_kwargs: Optional[Dict[Any, Any]] = None
    # Checkpointing parameters
    create_checkpoint_callback: Optional[bool] = True
    checkpoint_callback_params: Optional[CallbackParams] = field(default_factory=lambda: CallbackParams())
    create_early_stopping_callback: Optional[bool] = False
    early_stopping_callback_params: Optional[EarlyStoppingParams] = field(
        default_factory=lambda: EarlyStoppingParams()
    )
    create_preemption_callback: Optional[bool] = True
    # Additional exp_manager arguments
    files_to_copy: Optional[List[str]] = None
    # logs timing of train/val/test steps
    log_step_timing: Optional[bool] = True
    step_timing_kwargs: Optional[StepTimingParams] = field(default_factory=lambda: StepTimingParams())
    # Configures creation of log files for different ranks
    log_local_rank_0_only: Optional[bool] = False
    log_global_rank_0_only: Optional[bool] = False
    # disable initial validation when resuming from a checkpoint saved during validation
    disable_validation_on_resume: Optional[bool] = True
    ema: Optional[EMAParams] = field(default_factory=lambda: EMAParams())
    # Wall clock time limit
    max_time_per_run: Optional[str] = None
    # time to sleep non 0 ranks during initialization
    seconds_to_sleep: float = 5
    # Fault tolrance config
    create_fault_tolerance_callback: Optional[bool] = False
    fault_tolerance: Optional[FaultToleranceParams] = field(default_factory=lambda: FaultToleranceParams())


class TimingCallback(Callback):
    """
    Logs execution time of train/val/test steps
    """

    def __init__(self, timer_kwargs={}):
        self.timer = timers.NamedTimer(**timer_kwargs)

    def _on_batch_start(self, name):
        # reset only if we do not return mean of a sliding window
        if self.timer.buffer_size <= 0:
            self.timer.reset(name)

        if self.timer.is_active(name):
            logging.warning(
                f"Timer `{name}` was not correctly stopped, suggesting a "
                "possible issue. The timer will be reset for now."
            )
            self.timer.reset(name)

        self.timer.start(name)

    def _on_batch_end(self, name, pl_module):
        self.timer.stop(name)
        # Set the `batch_size=1` as WAR for `dataloader_iter`, which is not used for any metric
        pl_module.log(
            name + ' in s',
            self.timer[name],
            on_step=True,
            on_epoch=False,
            batch_size=1,
            prog_bar=(name == "train_step_timing"),
        )

    def on_train_batch_start(self, trainer, pl_module, batch, batch_idx):
        self._on_batch_start("train_step_timing")

    def on_train_batch_end(self, trainer, pl_module, outputs, batch, batch_idx):
        self._on_batch_end("train_step_timing", pl_module)

    def on_validation_batch_start(self, trainer, pl_module, batch, batch_idx, dataloader_idx=0):
        self._on_batch_start("validation_step_timing")

    def on_validation_batch_end(self, trainer, pl_module, outputs, batch, batch_idx, dataloader_idx=0):
        self._on_batch_end("validation_step_timing", pl_module)

    def on_test_batch_start(self, trainer, pl_module, batch, batch_idx, dataloader_idx=0):
        self._on_batch_start("test_step_timing")

    def on_test_batch_end(self, trainer, pl_module, outputs, batch, batch_idx, dataloader_idx=0):
        self._on_batch_end("test_step_timing", pl_module)

    def on_before_backward(self, trainer, pl_module, loss):
        self._on_batch_start("train_backward_timing")

    def on_after_backward(self, trainer, pl_module):
        self._on_batch_end("train_backward_timing", pl_module)


def exp_manager(trainer: 'pytorch_lightning.Trainer', cfg: Optional[Union[DictConfig, Dict]] = None) -> Optional[Path]:
    """
    exp_manager is a helper function used to manage folders for experiments. It follows the pytorch lightning paradigm
    of exp_dir/model_or_experiment_name/version. If the lightning trainer has a logger, exp_manager will get exp_dir,
    name, and version from the logger. Otherwise it will use the exp_dir and name arguments to create the logging
    directory. exp_manager also allows for explicit folder creation via explicit_log_dir.

    The version can be a datetime string or an integer. Datestime version can be disabled if use_datetime_version is set
    to False. It optionally creates TensorBoardLogger, WandBLogger, DLLogger, MLFlowLogger, ClearMLLogger,
    ModelCheckpoint objects from pytorch lightning.
    It copies sys.argv, and git information if available to the logging directory. It creates a log file for each
    process to log their output into.

    exp_manager additionally has a resume feature (resume_if_exists) which can be used to continuing training from
    the constructed log_dir. When you need to continue the training repeatedly (like on a cluster which you need
    multiple consecutive jobs), you need to avoid creating the version folders. Therefore from v1.0.0, when
    resume_if_exists is set to True, creating the version folders is ignored.

    Args:
        trainer (pytorch_lightning.Trainer): The lightning trainer.
        cfg (DictConfig, dict): Can have the following keys:

            - explicit_log_dir (str, Path): Can be used to override exp_dir/name/version folder creation. Defaults to
                None, which will use exp_dir, name, and version to construct the logging directory.
            - exp_dir (str, Path): The base directory to create the logging directory. Defaults to None, which logs to
                ./nemo_experiments.
            - name (str): The name of the experiment. Defaults to None which turns into "default" via name = name or
                "default".
            - version (str): The version of the experiment. Defaults to None which uses either a datetime string or
                lightning's TensorboardLogger system of using version_{int}.
            - use_datetime_version (bool): Whether to use a datetime string for version. Defaults to True.
            - resume_if_exists (bool): Whether this experiment is resuming from a previous run. If True, it sets
                trainer._checkpoint_connector._ckpt_path so that the trainer should auto-resume. exp_manager will move files
                under log_dir to log_dir/run_{int}. Defaults to False. From v1.0.0, when resume_if_exists is True,
                we would not create version folders to make it easier to find the log folder for next runs.
            - resume_past_end (bool): exp_manager errors out if resume_if_exists is True and a checkpoint matching
                ``*end.ckpt`` indicating a previous training run fully completed. This behaviour can be disabled, in which
                case the ``*end.ckpt`` will be loaded by setting resume_past_end to True. Defaults to False.
            - resume_ignore_no_checkpoint (bool): exp_manager errors out if resume_if_exists is True and no checkpoint
                could be found. This behaviour can be disabled, in which case exp_manager will print a message and
                continue without restoring, by setting resume_ignore_no_checkpoint to True. Defaults to False.
            - resume_from_checkpoint (str): Can be used to specify a path to a specific checkpoint file to load from. This will
                override any checkpoint found when resume_if_exists is True. Defaults to None.
            - create_tensorboard_logger (bool): Whether to create a tensorboard logger and attach it to the pytorch
                lightning trainer. Defaults to True.
            - summary_writer_kwargs (dict): A dictionary of kwargs that can be passed to lightning's TensorboardLogger
                class. Note that log_dir is passed by exp_manager and cannot exist in this dict. Defaults to None.
            - create_wandb_logger (bool): Whether to create a Weights and Baises logger and attach it to the pytorch
                lightning trainer. Defaults to False.
            - wandb_logger_kwargs (dict): A dictionary of kwargs that can be passed to lightning's WandBLogger
                class. Note that name and project are required parameters if create_wandb_logger is True.
                Defaults to None.
            - create_mlflow_logger (bool): Whether to create an MLFlow logger and attach it to the pytorch lightning
                training. Defaults to False
            - mlflow_logger_kwargs (dict): optional parameters for the MLFlow logger
            - create_dllogger_logger (bool): Whether to create an DLLogger logger and attach it to the pytorch lightning
                training. Defaults to False
            - dllogger_logger_kwargs (dict): optional parameters for the DLLogger logger
            - create_clearml_logger (bool): Whether to create an ClearML logger and attach it to the pytorch lightning
                training. Defaults to False
            - clearml_logger_kwargs (dict): optional parameters for the ClearML logger
            - create_checkpoint_callback (bool): Whether to create a ModelCheckpoint callback and attach it to the
                pytorch lightning trainer. The ModelCheckpoint saves the top 3 models with the best "val_loss", the most
                recent checkpoint under ``*last.ckpt``, and the final checkpoint after training completes under ``*end.ckpt``.
                Defaults to True.
            - create_early_stopping_callback (bool): Flag to decide if early stopping should be used to stop training. Default is False.
                See EarlyStoppingParams dataclass above.
            - create_preemption_callback (bool): Flag to decide whether to enable preemption callback to save checkpoints and exit training
<<<<<<< HEAD
             immediately upon preemption. Default is True.
            - create_fault_tolerance_callback (bool): Use experimental fault tolerance callback.
=======
                immediately upon preemption. Default is True.
>>>>>>> bf53aaa9
            - files_to_copy (list): A list of files to copy to the experiment logging directory. Defaults to None which
                copies no files.
            - log_local_rank_0_only (bool): Whether to only create log files for local rank 0. Defaults to False.
                Set this to True if you are using DDP with many GPUs and do not want many log files in your exp dir.
            - log_global_rank_0_only (bool): Whether to only create log files for global rank 0. Defaults to False.
                Set this to True if you are using DDP with many GPUs and do not want many log files in your exp dir.
            - max_time (str): The maximum wall clock time *per run*. This is intended to be used on clusters where you want
                a checkpoint to be saved after this specified time and be able to resume from that checkpoint. Defaults to None.
            - seconds_to_sleep (float): seconds to sleep non rank 0 processes for. Used to give enough time for rank 0 to initialize

    returns:
        log_dir (Path): The final logging directory where logging files are saved. Usually the concatenation of
            exp_dir, name, and version.
    """
    # Add rank information to logger
    # Note: trainer.global_rank and trainer.is_global_zero are not set until trainer.fit, so have to hack around it
    local_rank = int(os.environ.get("LOCAL_RANK", 0))
    global_rank = trainer.node_rank * trainer.num_devices + local_rank
    logging.rank = global_rank

    if cfg is None:
        logging.error("exp_manager did not receive a cfg argument. It will be disabled.")
        return
    if trainer.fast_dev_run:
        logging.info("Trainer was called with fast_dev_run. exp_manager will return without any functionality.")
        return

    # Ensure passed cfg is compliant with ExpManagerConfig
    schema = OmegaConf.structured(ExpManagerConfig)
    # TODO: remove this check
    if is_global_rank_zero():
        logging.info('ExpManager schema')
        logging.info(schema)
    if isinstance(cfg, dict):
        cfg = OmegaConf.create(cfg)
    elif not isinstance(cfg, DictConfig):
        raise ValueError(f"cfg was type: {type(cfg)}. Expected either a dict or a DictConfig")
    cfg = OmegaConf.create(OmegaConf.to_container(cfg, resolve=True))
    cfg = OmegaConf.merge(schema, cfg)  # type: ExpManagerConfig

    error_checks(trainer, cfg)  # Ensures that trainer options are compliant with NeMo and exp_manager arguments

    log_dir, exp_dir, name, version = get_log_dir(
        trainer=trainer,
        exp_dir=cfg.exp_dir,
        name=cfg.name,
        version=cfg.version,
        explicit_log_dir=cfg.explicit_log_dir,
        use_datetime_version=cfg.use_datetime_version,
        resume_if_exists=cfg.resume_if_exists,
    )

    check_resume(
        trainer,
        log_dir,
        cfg.resume_if_exists,
        cfg.resume_past_end,
        cfg.resume_ignore_no_checkpoint,
        cfg.checkpoint_callback_params.dirpath,
        cfg.resume_from_checkpoint,
    )

    checkpoint_name = name
    # If name returned from get_log_dir is "", use cfg.name for checkpointing
    if checkpoint_name is None or checkpoint_name == '':
        checkpoint_name = cfg.name or "default"

    # Set mlflow name if it's not set, before the main name is erased
    if cfg.create_mlflow_logger and (not cfg.mlflow_logger_kwargs.get("experiment_name", None)):
        cfg.mlflow_logger_kwargs.experiment_name = cfg.name
        logging.warning(
            'mlflow logger specified but no experiment name set. Using the same as Tensorboard: %s',
            cfg.mlflow_logger_kwargs.experiment_name,
        )

    cfg.name = name  # Used for configure_loggers so that the log_dir is properly set even if name is ""
    cfg.version = version

    # update app_state with log_dir, exp_dir, etc
    app_state = AppState()
    app_state.log_dir = log_dir
    app_state.exp_dir = exp_dir
    app_state.name = name
    app_state.version = version
    app_state.checkpoint_name = checkpoint_name
    app_state.create_checkpoint_callback = cfg.create_checkpoint_callback
    app_state.checkpoint_callback_params = cfg.checkpoint_callback_params

    # Create the logging directory if it does not exist
    os.makedirs(log_dir, exist_ok=True)  # Cannot limit creation to global zero as all ranks write to own log file
    logging.info(f'Experiments will be logged at {log_dir}')
    trainer._default_root_dir = log_dir

    if cfg.log_local_rank_0_only is True and cfg.log_global_rank_0_only is True:
        raise ValueError(
            f"Cannot set both log_local_rank_0_only and log_global_rank_0_only to True. Please set either one or neither."
        )

    # This is set if the env var NEMO_TESTING is set to True.
    nemo_testing = get_envbool(NEMO_ENV_VARNAME_TESTING, False)

    # Handle logging to file
    log_file = log_dir / f'nemo_log_globalrank-{global_rank}_localrank-{local_rank}.txt'
    if cfg.log_local_rank_0_only is True and not nemo_testing:
        if local_rank == 0:
            logging.add_file_handler(log_file)
    elif cfg.log_global_rank_0_only is True and not nemo_testing:
        if global_rank == 0:
            logging.add_file_handler(log_file)
    else:
        # Logs on all ranks.
        logging.add_file_handler(log_file)

    # For some reason, LearningRateLogger requires trainer to have a logger. Safer to create logger on all ranks
    # not just global rank 0.
    if (
        cfg.create_tensorboard_logger
        or cfg.create_wandb_logger
        or cfg.create_mlflow_logger
        or cfg.create_dllogger_logger
        or cfg.create_clearml_logger
        or cfg.create_neptune_logger
    ):
        configure_loggers(
            trainer,
            exp_dir,
            log_dir,
            cfg.name,
            cfg.version,
            cfg.checkpoint_callback_params,
            cfg.create_tensorboard_logger,
            cfg.summary_writer_kwargs,
            cfg.create_wandb_logger,
            cfg.wandb_logger_kwargs,
            cfg.create_mlflow_logger,
            cfg.mlflow_logger_kwargs,
            cfg.create_dllogger_logger,
            cfg.dllogger_logger_kwargs,
            cfg.create_clearml_logger,
            cfg.clearml_logger_kwargs,
            cfg.create_neptune_logger,
            cfg.neptune_logger_kwargs,
        )

    # add loggers timing callbacks
    if cfg.log_step_timing:
        timing_callback = TimingCallback(timer_kwargs=cfg.step_timing_kwargs or {})
        trainer.callbacks.insert(0, timing_callback)

    if cfg.ema.enable:
        ema_callback = EMA(
            decay=cfg.ema.decay,
            validate_original_weights=cfg.ema.validate_original_weights,
            cpu_offload=cfg.ema.cpu_offload,
            every_n_steps=cfg.ema.every_n_steps,
        )
        trainer.callbacks.append(ema_callback)

    if cfg.create_early_stopping_callback:
        early_stop_callback = EarlyStopping(**cfg.early_stopping_callback_params)
        trainer.callbacks.append(early_stop_callback)

    if cfg.create_checkpoint_callback:
        configure_checkpointing(
            trainer,
            log_dir,
            checkpoint_name,
            cfg.resume_if_exists,
            cfg.checkpoint_callback_params,
            cfg.create_preemption_callback,
        )

    if cfg.disable_validation_on_resume:
        # extend training loop to skip initial validation when resuming from checkpoint
        configure_no_restart_validation_training_loop(trainer)
    # Setup a stateless timer for use on clusters.
    if cfg.max_time_per_run is not None:
        found_ptl_timer = False
        for idx, callback in enumerate(trainer.callbacks):
            if isinstance(callback, Timer):
                # NOTE: PTL does not expose a `trainer.max_time`. By the time we are in this function, PTL has already setup a timer if the user specifies `trainer.max_time` so best we can do is replace that.
                # Working: If only `trainer.max_time` is set - it behaves as a normal PTL timer. If only `exp_manager.max_time_per_run` is set - it behaves as a StateLessTimer. If both are set, it also behaves as a StateLessTimer.
                logging.warning(
                    f'Found a PTL Timer callback, replacing with a StatelessTimer callback. This will happen if you set trainer.max_time as well as exp_manager.max_time_per_run.'
                )
                trainer.callbacks[idx] = StatelessTimer(cfg.max_time_per_run)
                found_ptl_timer = True
                break

        if not found_ptl_timer:
            trainer.max_time = cfg.max_time_per_run
            trainer.callbacks.append(StatelessTimer(cfg.max_time_per_run))

    if cfg.create_fault_tolerance_callback:
        ft_params = cfg.fault_tolerance
        # job failures are handled by the launcher,
        # here we only need to know if the autoresume is enabled.
        ft_use_autoresume = ft_params.max_subsequent_job_failures > 0
        fault_tol_callback = FaultToleranceCallback(
            autoresume=ft_use_autoresume,
            calculate_timeouts=ft_params.calculate_timeouts,
            simulated_fault_params=ft_params.simulated_fault,
        )
        trainer.callbacks.append(fault_tol_callback)

    if is_global_rank_zero():
        # Move files_to_copy to folder and add git information if present
        if cfg.files_to_copy:
            for _file in cfg.files_to_copy:
                copy(Path(_file), log_dir)

        # Create files for cmd args and git info
        with open(log_dir / 'cmd-args.log', 'w', encoding='utf-8') as _file:
            _file.write(" ".join(sys.argv))

        # Try to get git hash
        git_repo, git_hash = get_git_hash()
        if git_repo:
            with open(log_dir / 'git-info.log', 'w', encoding='utf-8') as _file:
                _file.write(f'commit hash: {git_hash}')
                _file.write(get_git_diff())

        # Add err_file logging to global_rank zero
        logging.add_err_file_handler(log_dir / 'nemo_error_log.txt')

        # Add lightning file logging to global_rank zero
        add_filehandlers_to_pl_logger(log_dir / 'lightning_logs.txt', log_dir / 'nemo_error_log.txt')

    elif trainer.num_nodes * trainer.num_devices > 1:
        # sleep other ranks so rank 0 can finish
        # doing the initialization such as moving files
        time.sleep(cfg.seconds_to_sleep)

    add_handlers_to_mcore_logger()

    return log_dir


def error_checks(trainer: 'pytorch_lightning.Trainer', cfg: Optional[Union[DictConfig, Dict]] = None):
    """
    Checks that the passed trainer is compliant with NeMo and exp_manager's passed configuration. Checks that:
        - Throws error when hydra has changed the working directory. This causes issues with lightning's DDP
        - Throws error when trainer has loggers defined but create_tensorboard_logger or create_wandB_logger
            or create_mlflow_logger or create_dllogger_logger is True
        - Prints error messages when 1) run on multi-node and not Slurm, and 2) run on multi-gpu without DDP
    """
    if HydraConfig.initialized() and get_original_cwd() != os.getcwd():
        raise ValueError(
            "Hydra changed the working directory. This interferes with ExpManger's functionality. Please pass "
            "hydra.run.dir=. to your python script."
        )
    if trainer.logger is not None and (
        cfg.create_tensorboard_logger or cfg.create_wandb_logger or cfg.create_mlflow_logger
    ):
        raise LoggerMisconfigurationError(
            "The pytorch lightning trainer that was passed to exp_manager contained a logger, and either "
            f"create_tensorboard_logger: {cfg.create_tensorboard_logger} or create_wandb_logger: "
            f"{cfg.create_wandb_logger} or create_mlflow_logger: {cfg.create_mlflow_logger}"
            f"or create_dllogger_logger: {cfg.create_mlflow_logger} was set to True. "
            "These can only be used if trainer does not already have a logger."
        )
    if trainer.num_nodes > 1 and not check_slurm(trainer):
        logging.error(
            "You are running multi-node training without SLURM handling the processes."
            " Please note that this is not tested in NeMo and could result in errors."
        )
    if trainer.num_devices > 1 and not isinstance(trainer.strategy, DDPStrategy):
        logging.error(
            "You are running multi-gpu without ddp.Please note that this is not tested in NeMo and could result in "
            "errors."
        )


def _filter_out_unfinished_checkpoints(checkpoint_paths: Collection[Union[Path, str]]) -> Collection[Union[Path, str]]:
    res = []
    for chkpt_path in checkpoint_paths:
        if NeMoModelCheckpoint.is_checkpoint_unfinished(chkpt_path):
            logging.warning(
                f'Checkpoint {chkpt_path} has the unfinished marker set - skipped while looking for the last one.'
            )
        else:
            res.append(chkpt_path)
    return res


def check_resume(
    trainer: 'pytorch_lightning.Trainer',
    log_dir: str,
    resume_if_exists: bool = False,
    resume_past_end: bool = False,
    resume_ignore_no_checkpoint: bool = False,
    dirpath: str = None,
    resume_from_checkpoint: str = None,
):
    """Checks that resume=True was used correctly with the arguments pass to exp_manager. Sets
    trainer._checkpoint_connector._ckpt_path as necessary.

    Returns:
        log_dir (Path): The log_dir
        exp_dir (str): The base exp_dir without name nor version
        name (str): The name of the experiment
        version (str): The version of the experiment

    Raises:
        NotFoundError: If resume is True, resume_ignore_no_checkpoint is False, and checkpoints could not be found.
        ValueError: If resume is True, and there were more than 1 checkpoint could found.
    """

    if not log_dir:
        raise ValueError(f"Resuming requires the log_dir {log_dir} to be passed to exp_manager")

    checkpoint = None
    if resume_from_checkpoint:
        checkpoint = resume_from_checkpoint
    if resume_if_exists:
        # Use <log_dir>/checkpoints/ unless `dirpath` is set
        checkpoint_dir = Path(dirpath) if dirpath else Path(Path(log_dir) / "checkpoints")

        # when using distributed checkpointing, checkpoint_dir is a directory of directories
        # we check for this here
        dist_checkpoints = [d for d in list(checkpoint_dir.glob("*")) if d.is_dir()]
        end_dist_checkpoints = [d for d in dist_checkpoints if d.match("*end")]
        last_dist_checkpoints = [d for d in dist_checkpoints if d.match("*last")]

        end_checkpoints = end_dist_checkpoints if end_dist_checkpoints else list(checkpoint_dir.rglob("*end.ckpt"))
        end_checkpoints = _filter_out_unfinished_checkpoints(end_checkpoints)
        last_checkpoints = last_dist_checkpoints if last_dist_checkpoints else list(checkpoint_dir.rglob("*last.ckpt"))
        last_checkpoints = _filter_out_unfinished_checkpoints(last_checkpoints)

        if not checkpoint_dir.exists() or (not len(end_checkpoints) > 0 and not len(last_checkpoints) > 0):
            if resume_ignore_no_checkpoint:
                warn = f"There were no checkpoints found in checkpoint_dir or no checkpoint folder at checkpoint_dir :{checkpoint_dir}. "
                if checkpoint is None:
                    warn += "Training from scratch."
                elif checkpoint == resume_from_checkpoint:
                    warn += f"Training from {resume_from_checkpoint}."
                logging.warning(warn)
            else:
                raise NotFoundError(
                    f"There were no checkpoints found in checkpoint_dir or no checkpoint folder at checkpoint_dir :{checkpoint_dir}. Cannot resume."
                )
        elif len(end_checkpoints) > 0:
            if resume_past_end:
                if len(end_checkpoints) > 1:
                    if 'mp_rank' in str(end_checkpoints[0]):
                        checkpoint = end_checkpoints[0]
                    else:
                        raise ValueError(f"Multiple checkpoints {end_checkpoints} that matches *end.ckpt.")
            else:
                raise ValueError(
                    f"Found {end_checkpoints[0]} indicating that the last training run has already completed."
                )
        elif len(last_checkpoints) > 1:
            if any([s for s in ['mp_rank', 'tp_rank', 'fsdp_shard'] if s in str(last_checkpoints[0])]):
                checkpoint = last_checkpoints[0]
                checkpoint = uninject_model_parallel_rank(checkpoint)
            else:
                raise ValueError(f"Multiple checkpoints {last_checkpoints} that matches *last.ckpt.")
        else:
            checkpoint = last_checkpoints[0]

    # PTL 2.0 supports ckpt_path instead of resume_from_checkpoint as the trainer flag
    if checkpoint is not None:
        trainer.ckpt_path = str(checkpoint)
        logging.info(f'Resuming training from checkpoint: {trainer.ckpt_path}')

    if is_global_rank_zero():
        # Check to see if any files exist that need to be moved
        files_to_move = []
        if Path(log_dir).exists():
            for child in Path(log_dir).iterdir():
                if child.is_file():
                    files_to_move.append(child)

        if len(files_to_move) > 0:
            # Move old files to a new folder
            other_run_dirs = Path(log_dir).glob("run_*")
            run_count = 0
            for fold in other_run_dirs:
                if fold.is_dir():
                    run_count += 1
            new_run_dir = Path(Path(log_dir) / f"run_{run_count}")
            new_run_dir.mkdir()
            for _file in files_to_move:
                move(str(_file), str(new_run_dir))


def check_explicit_log_dir(
    trainer: 'pytorch_lightning.Trainer', explicit_log_dir: Union[Path, str], exp_dir: str, name: str, version: str
) -> Tuple[Path, str, str, str]:
    """Checks that the passed arguments are compatible with explicit_log_dir.

    Returns:
        log_dir (Path): the log_dir
        exp_dir (str): the base exp_dir without name nor version
        name (str): The name of the experiment
        version (str): The version of the experiment

    Raise:
        LoggerMisconfigurationError
    """
    if trainer.logger is not None:
        raise LoggerMisconfigurationError(
            "The pytorch lightning trainer that was passed to exp_manager contained a logger and explicit_log_dir: "
            f"{explicit_log_dir} was pass to exp_manager. Please remove the logger from the lightning trainer."
        )
    # Checking only (explicit_log_dir) vs (exp_dir and version).
    # The `name` will be used as the actual name of checkpoint/archive.
    if exp_dir or version:
        logging.error(
            f"exp_manager received explicit_log_dir: {explicit_log_dir} and at least one of exp_dir: {exp_dir}, "
            f"or version: {version}. Please note that exp_dir, name, and version will be ignored."
        )
    if is_global_rank_zero() and Path(explicit_log_dir).exists():
        logging.warning(f"Exp_manager is logging to {explicit_log_dir}, but it already exists.")
    return Path(explicit_log_dir), str(explicit_log_dir), "", ""


def get_log_dir(
    trainer: 'pytorch_lightning.Trainer',
    exp_dir: str = None,
    name: str = None,
    version: str = None,
    explicit_log_dir: str = None,
    use_datetime_version: bool = True,
    resume_if_exists: bool = False,
) -> Tuple[Path, str, str, str]:
    """
    Obtains the log_dir used for exp_manager.

    Returns:
        log_dir (Path): the log_dir
        exp_dir (str): the base exp_dir without name nor version
        name (str): The name of the experiment
        version (str): The version of the experiment
        explicit_log_dir (str): The explicit path to the log folder. Defaults to False.
        use_datetime_version (bool): Uses date and time as the version of the log folder. Defaults to True.
        resume_if_exists (bool): if resume_if_exists of the exp_manager's config is enabled or not. When enabled, the
            version folders would not get created.

    Raise:
        LoggerMisconfigurationError: If trainer is incompatible with arguments
        NotFoundError: If resume is True, resume_ignore_no_checkpoint is False, and checkpoints could not be found.
        ValueError: If resume is True, and there were more than 1 checkpoint could found.
    """
    if explicit_log_dir:  # If explicit log_dir was passed, short circuit
        return check_explicit_log_dir(trainer, explicit_log_dir, exp_dir, name, version)

    # Default exp_dir to ./nemo_experiments if None was passed
    _exp_dir = exp_dir
    if exp_dir is None:
        _exp_dir = str(Path.cwd() / 'nemo_experiments')

    # If the user has already defined a logger for the trainer, use the logger defaults for logging directory
    if trainer.logger is not None:
        if trainer.logger.save_dir:
            if exp_dir:
                raise LoggerMisconfigurationError(
                    "The pytorch lightning trainer that was passed to exp_manager contained a logger, the logger's "
                    f"save_dir was not None, and exp_dir ({exp_dir}) was not None. If trainer.logger.save_dir "
                    "exists, exp_manager will use trainer.logger.save_dir as the logging directory and exp_dir "
                    "must be None."
                )
            _exp_dir = trainer.logger.save_dir
        if name:
            raise LoggerMisconfigurationError(
                "The pytorch lightning trainer that was passed to exp_manager contained a logger, and name: "
                f"{name} was also passed to exp_manager. If the trainer contains a "
                "logger, exp_manager will use trainer.logger.name, and name passed to exp_manager must be None."
            )
        name = trainer.logger.name
        version = f"version_{trainer.logger.version}"
    # Use user-defined exp_dir, project_name, exp_name, and versioning options
    else:
        name = name or "default"
        version = version or os.environ.get(NEMO_ENV_VARNAME_VERSION, None)

        if not version:
            if resume_if_exists:
                logging.warning(
                    "No version folders would be created under the log folder as 'resume_if_exists' is enabled."
                )
                version = None
            elif is_global_rank_zero():
                if use_datetime_version:
                    version = time.strftime('%Y-%m-%d_%H-%M-%S')
                else:
                    tensorboard_logger = TensorBoardLogger(save_dir=Path(_exp_dir), name=name, version=version)
                    version = f"version_{tensorboard_logger.version}"
                os.environ[NEMO_ENV_VARNAME_VERSION] = "" if version is None else version

    log_dir = Path(_exp_dir) / Path(str(name)) / Path("" if version is None else str(version))
    return log_dir, str(_exp_dir), name, version


def get_git_hash():
    """
    Helper function that tries to get the commit hash if running inside a git folder

    returns:
        Bool: Whether the git subprocess ran without error
        str: git subprocess output or error message
    """
    try:
        return (
            True,
            subprocess.check_output(['git', 'rev-parse', 'HEAD'], stderr=subprocess.STDOUT).decode(),
        )
    except subprocess.CalledProcessError as err:
        return False, "{}\n".format(err.output.decode("utf-8"))


def get_git_diff():
    """
    Helper function that tries to get the git diff if running inside a git folder

    returns:
        Bool: Whether the git subprocess ran without error
        str: git subprocess output or error message
    """
    try:
        return subprocess.check_output(['git', 'diff'], stderr=subprocess.STDOUT).decode()
    except subprocess.CalledProcessError as err:
        return "{}\n".format(err.output.decode("utf-8"))


def configure_loggers(
    trainer: 'pytorch_lightning.Trainer',
    exp_dir: [Path, str],
    log_dir: [Path, str],
    name: str,
    version: str,
    checkpoint_callback_params: dict,
    create_tensorboard_logger: bool,
    summary_writer_kwargs: dict,
    create_wandb_logger: bool,
    wandb_kwargs: dict,
    create_mlflow_logger: bool,
    mlflow_kwargs: dict,
    create_dllogger_logger: bool,
    dllogger_kwargs: dict,
    create_clearml_logger: bool,
    clearml_kwargs: dict,
    create_neptune_logger: bool,
    neptune_kwargs: dict,
):
    """
    Creates TensorboardLogger and/or WandBLogger / MLFlowLogger / DLlogger / ClearMLLogger and attach them to trainer.
    Raises ValueError if summary_writer_kwargs or wandb_kwargs are misconfigured.
    """
    # Potentially create tensorboard logger and/or WandBLogger / MLFlowLogger / DLLogger
    logger_list = []
    if create_tensorboard_logger:
        if summary_writer_kwargs is None:
            summary_writer_kwargs = {}
        elif "log_dir" in summary_writer_kwargs:
            raise ValueError(
                "You cannot pass `log_dir` as part of `summary_writer_kwargs`. `log_dir` is handled by lightning's "
                "TensorBoardLogger logger."
            )
        tensorboard_logger = TensorBoardLogger(save_dir=exp_dir, name=name, version=version, **summary_writer_kwargs)
        logger_list.append(tensorboard_logger)
        logging.info("TensorboardLogger has been set up")

    if create_wandb_logger:
        if wandb_kwargs is None:
            wandb_kwargs = {}
        if "name" not in wandb_kwargs and "project" not in wandb_kwargs:
            raise ValueError("name and project are required for wandb_logger")

        # Update the wandb save_dir
        if wandb_kwargs.get('save_dir', None) is None:
            wandb_kwargs['save_dir'] = exp_dir
        os.makedirs(wandb_kwargs['save_dir'], exist_ok=True)
        wandb_logger = WandbLogger(version=version, **wandb_kwargs)

        logger_list.append(wandb_logger)
        logging.info("WandBLogger has been set up")

    if create_mlflow_logger:
        mlflow_logger = MLFlowLogger(run_name=version, **mlflow_kwargs)

        logger_list.append(mlflow_logger)
        logging.info("MLFlowLogger has been set up")

    if create_dllogger_logger:
        dllogger_logger = DLLogger(**dllogger_kwargs)

        logger_list.append(dllogger_logger)
        logging.info("DLLogger has been set up")

    if create_clearml_logger:
        clearml_logger = ClearMLLogger(
            clearml_cfg=clearml_kwargs,
            log_dir=log_dir,
            prefix=name,
            save_best_model=checkpoint_callback_params.save_best_model,
        )

        logger_list.append(clearml_logger)
        logging.info("ClearMLLogger has been set up")

    if create_neptune_logger:
        if neptune_kwargs is None:
            neptune_kwargs = {}
        if "name" not in neptune_kwargs and "project" not in neptune_kwargs:
            raise ValueError("name and project are required for neptune_logger")
        if "api_key" not in neptune_kwargs and not os.getenv("NEPTUNE_API_TOKEN", None):
            raise ValueError(
                "either api_key should be set in neptune_kwargs or NEPTUNE_API_TOKEN should be set in environment variable for neptune_logger"
            )
        neptune_logger = NeptuneLogger(**neptune_kwargs)

        logger_list.append(neptune_logger)
        logging.info("NeptuneLogger has been set up")

    trainer._logger_connector.configure_logger(logger_list)


def configure_checkpointing(
    trainer: 'pytorch_lightning.Trainer',
    log_dir: Path,
    name: str,
    resume: bool,
    params: 'DictConfig',
    create_preemption_callback: bool,
):
    """Adds ModelCheckpoint to trainer. Raises CheckpointMisconfigurationError if trainer already has a ModelCheckpoint
    callback
    """
    for callback in trainer.callbacks:
        if isinstance(callback, ModelCheckpoint):
            raise CheckpointMisconfigurationError(
                "The pytorch lightning trainer that was passed to exp_manager contained a ModelCheckpoint "
                "and create_checkpoint_callback was set to True. Please either set create_checkpoint_callback "
                "to False, or remove ModelCheckpoint from the lightning trainer"
            )
    # Create the callback and attach it to trainer
    if "filepath" in params:
        if params.filepath is not None:
            logging.warning("filepath is deprecated. Please switch to dirpath and filename instead")
            if params.dirpath is None:
                params.dirpath = Path(params.filepath).parent
            if params.filename is None:
                params.filename = Path(params.filepath).name
        with open_dict(params):
            del params["filepath"]
    if params.dirpath is None:
        params.dirpath = Path(log_dir / 'checkpoints')
    if params.filename is None:
        params.filename = f'{name}--{{{params.monitor}:.4f}}-{{epoch}}'
    if params.prefix is None:
        params.prefix = name
    NeMoModelCheckpoint.CHECKPOINT_NAME_LAST = params.filename + '-last'

    logging.debug(params.dirpath)
    logging.debug(params.filename)
    logging.debug(params.prefix)

    if "val" in params.monitor:
        if (
            trainer.max_epochs is not None
            and trainer.max_epochs != -1
            and trainer.max_epochs < trainer.check_val_every_n_epoch
        ):
            logging.error(
                "The checkpoint callback was told to monitor a validation value but trainer.max_epochs("
                f"{trainer.max_epochs}) was less than trainer.check_val_every_n_epoch({trainer.check_val_every_n_epoch}"
                f"). It is very likely this run will fail with ModelCheckpoint(monitor='{params.monitor}') not found "
                "in the returned metrics. Please ensure that validation is run within trainer.max_epochs."
            )
        elif trainer.max_steps is not None and trainer.max_steps != -1:
            logging.warning(
                "The checkpoint callback was told to monitor a validation value and trainer's max_steps was set to "
                f"{trainer.max_steps}. Please ensure that max_steps will run for at least "
                f"{trainer.check_val_every_n_epoch} epochs to ensure that checkpointing will not error out."
            )

    checkpoint_callback = NeMoModelCheckpoint(n_resume=resume, **params)
    checkpoint_callback.last_model_path = trainer.ckpt_path or ""
    if 'mp_rank' in checkpoint_callback.last_model_path or 'tp_rank' in checkpoint_callback.last_model_path:
        checkpoint_callback.last_model_path = uninject_model_parallel_rank(checkpoint_callback.last_model_path)
    trainer.callbacks.append(checkpoint_callback)
    if create_preemption_callback:
        # Check if cuda is avialable as preemption is supported only on GPUs
        if torch.cuda.is_available():
            ## By default PreemptionCallback handles SIGTERM. To handle other signals pass the signal in the call as below:
            ## PreemptionCallback(checkpoint_callback, signal.SIGCHLD)
            preemption_callback = PreemptionCallback(checkpoint_callback)
            trainer.callbacks.append(preemption_callback)
        else:
            logging.info("Preemption is supported only on GPUs, disabling preemption")


def check_slurm(trainer):
    try:
        return trainer.accelerator_connector.is_slurm_managing_tasks
    except AttributeError:
        return False


class StatelessTimer(Timer):
    """Extension of PTL timers to be per run."""

    def __init__(
        self,
        duration: timedelta = None,
        interval: str = Interval.step,
        verbose: bool = True,
    ) -> None:
        super().__init__(duration, interval, verbose)

    # Override PTL Timer's state dict to not store elapsed time information so that we can restore and continue training.
    def state_dict(self) -> Dict[str, Any]:
        return {}

    def load_state_dict(self, state_dict: Dict[str, Any]) -> None:
        return

    def _check_time_remaining(self, trainer: "pl.Trainer") -> None:
        super()._check_time_remaining(trainer)
        if trainer.should_stop:
            checkpoint_callback: Optional[NeMoModelCheckpoint] = trainer.checkpoint_callback
            if checkpoint_callback:
                monitor_candidates = checkpoint_callback._monitor_candidates(trainer)
                checkpoint_callback._save_last_checkpoint(trainer, monitor_candidates)
            # Throw this exception to signal to Lightning to terminate gracefully.
            from pytorch_lightning.utilities.exceptions import _TunerExitException

            raise _TunerExitException()


def configure_no_restart_validation_training_loop(trainer: pytorch_lightning.Trainer) -> None:
    if type(trainer.fit_loop.epoch_loop) != _TrainingEpochLoop:
        warnings.warn("Detected custom epoch loop. Skipping no validation on restart support.", UserWarning)
        return
    ## Pass trainer object to avoid trainer getting overwritten as None
    loop = SkipResumeTrainingValidationLoop(trainer, trainer.min_steps, trainer.max_steps)
    trainer.fit_loop.epoch_loop = loop


class SkipResumeTrainingValidationLoop(_TrainingEpochLoop):
    """
    Extend the PTL Epoch loop to skip validating when resuming.
    This happens when resuming a checkpoint that has already run validation, but loading restores
    the training state before validation has run.
    """

    def _should_check_val_fx(self, data_fetcher) -> bool:
        if self.restarting and self.global_step % self.trainer.val_check_batch == 0:
            return False
        return super()._should_check_val_fx(data_fetcher)


def clean_exp_ckpt(exp_log_dir: Union[str, Path], remove_ckpt: bool = True, remove_nemo: bool = False):
    """
    Helper method that removes Pytorch Lightning .ckpt files or NeMo .nemo files from the checkpoint directory

    Args:
        exp_log_dir: str path to the root directory of the current experiment.
        remove_ckpt: bool, whether to remove all *.ckpt files in the checkpoints directory.
        remove_nemo: bool, whether to remove all *.nemo files in the checkpoints directory.
    """
    exp_log_dir = str(exp_log_dir)

    if remove_ckpt:
        logging.info("Deleting *.ckpt files ...")
        ckpt_files = glob.glob(os.path.join(exp_log_dir, "checkpoints", "*.ckpt"))
        for filepath in ckpt_files:
            os.remove(filepath)
            logging.info(f"Deleted file : {filepath}")

    if remove_nemo:
        logging.info("Deleting *.nemo files ...")
        nemo_files = glob.glob(os.path.join(exp_log_dir, "checkpoints", "*.nemo"))
        for filepath in nemo_files:
            os.remove(filepath)
            logging.info(f"Deleted file : {filepath}")<|MERGE_RESOLUTION|>--- conflicted
+++ resolved
@@ -344,12 +344,8 @@
             - create_early_stopping_callback (bool): Flag to decide if early stopping should be used to stop training. Default is False.
                 See EarlyStoppingParams dataclass above.
             - create_preemption_callback (bool): Flag to decide whether to enable preemption callback to save checkpoints and exit training
-<<<<<<< HEAD
-             immediately upon preemption. Default is True.
+                immediately upon preemption. Default is True.
             - create_fault_tolerance_callback (bool): Use experimental fault tolerance callback.
-=======
-                immediately upon preemption. Default is True.
->>>>>>> bf53aaa9
             - files_to_copy (list): A list of files to copy to the experiment logging directory. Defaults to None which
                 copies no files.
             - log_local_rank_0_only (bool): Whether to only create log files for local rank 0. Defaults to False.
